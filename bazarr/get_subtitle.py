--- conflicted
+++ resolved
@@ -466,12 +466,8 @@
 
                         return message
                 else:
-<<<<<<< HEAD
                     logging.error(
-                        'BAZARR Tried to manually download a subtitles for file: ' + path + " but we weren't able to do (probably throttled by ' + str(subtitle.provider_name) + '. Please retry later or select a subtitles from another provider.")
-=======
-                    logging.error("BAZARR Tried to manually download a subtitles for file: " + path + " but we weren't able to do (probably throttled by " + str(subtitle.provider_name) + ". Please retry later or select a subtitles from another provider.")
->>>>>>> 9bcbd79f
+                        "BAZARR Tried to manually download a subtitles for file: " + path + " but we weren't able to do (probably throttled by " + str(subtitle.provider_name) + ". Please retry later or select a subtitles from another provider.")
                     return None
     logging.debug('BAZARR Ended manually downloading subtitles for file: ' + path)
 
@@ -639,19 +635,12 @@
     else:
         monitored_only_query_string_radarr = ""
 
-<<<<<<< HEAD
     c.execute(
-        "SELECT path_substitution(path) FROM table_episodes WHERE missing_subtitles != '[]'" + monitored_only_query_string)
+        "SELECT path_substitution(path) FROM table_episodes WHERE missing_subtitles != '[]'" + monitored_only_query_string_sonarr)
     episodes = c.fetchall()
 
     c.execute(
-        "SELECT path_substitution_movie(path) FROM table_movies WHERE missing_subtitles != '[]'" + monitored_only_query_string)
-=======
-    c.execute("SELECT path_substitution(path) FROM table_episodes WHERE missing_subtitles != '[]'" + monitored_only_query_string_sonarr)
-    episodes = c.fetchall()
-
-    c.execute("SELECT path_substitution_movie(path) FROM table_movies WHERE missing_subtitles != '[]'" + monitored_only_query_string_radarr)
->>>>>>> 9bcbd79f
+        "SELECT path_substitution_movie(path) FROM table_movies WHERE missing_subtitles != '[]'" + monitored_only_query_string_radarr)
     movies = c.fetchall()
 
     c.close()
