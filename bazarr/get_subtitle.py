--- conflicted
+++ resolved
@@ -267,7 +267,7 @@
                             reversed_path = path_replace_reverse_movie(path)
 
                         track_event(category=downloaded_provider, action=action, label=downloaded_language)
-                        
+
                         return message, reversed_path, downloaded_language_code2, downloaded_provider, subtitle.score, subtitle.language.forced
         
         if not saved_any:
@@ -486,7 +486,7 @@
                             reversed_path = path_replace_reverse_movie(path)
 
                         track_event(category=downloaded_provider, action="downloaded", label=downloaded_language)
-                        
+
                         return message, reversed_path, downloaded_language_code2, downloaded_provider, subtitle.score, subtitle.language.forced
                 else:
                     logging.error(
@@ -1058,24 +1058,10 @@
     minimum_timestamp = ((datetime.now() - timedelta(days=int(days_to_upgrade_subs))) -
                          datetime(1970, 1, 1)).total_seconds()
 
-<<<<<<< HEAD
-=======
-    if settings.sonarr.getboolean('only_monitored'):
-        series_monitored_only_query_string = ' AND table_episodes.monitored = "True"'
-    else:
-        series_monitored_only_query_string = ""
-
-    if settings.radarr.getboolean('only_monitored'):
-        movies_monitored_only_query_string = ' AND table_movies.monitored = "True"'
-    else:
-        movies_monitored_only_query_string = ""
-
->>>>>>> d5c0061c
     if settings.general.getboolean('upgrade_manual'):
         query_actions = [1, 2, 3]
     else:
         query_actions = [1, 3]
-<<<<<<< HEAD
 
     episodes_details_clause = [
             (TableHistory.action.in_(query_actions)) &
@@ -1098,35 +1084,6 @@
         )
 
 
-=======
-    
-    db = sqlite3.connect(os.path.join(args.config_dir, 'db', 'bazarr.db'), timeout=30)
-    c = db.cursor()
-    episodes_list = c.execute("""SELECT table_history.video_path, table_history.language, table_history.score,
-                                        table_shows.hearing_impaired, table_episodes.scene_name, table_episodes.title,
-                                        table_episodes.sonarrSeriesId, table_episodes.sonarrEpisodeId,
-                                        MAX(table_history.timestamp), table_shows.languages, table_shows.forced
-                                   FROM table_history
-                             INNER JOIN table_shows on table_shows.sonarrSeriesId = table_history.sonarrSeriesId
-                             INNER JOIN table_episodes on table_episodes.sonarrEpisodeId = table_history.sonarrEpisodeId
-                                  WHERE action IN (""" + ','.join(map(str, query_actions)) + """) AND timestamp > ? AND 
-                                        score is not null""" + series_monitored_only_query_string + """
-                               GROUP BY table_history.video_path, table_history.language""",
-                              (minimum_timestamp,)).fetchall()
-    movies_list = c.execute("""SELECT table_history_movie.video_path, table_history_movie.language,
-                                      table_history_movie.score, table_movies.hearing_impaired, table_movies.sceneName,
-                                      table_movies.title, table_movies.radarrId, MAX(table_history_movie.timestamp), 
-                                      table_movies.languages, table_movies.forced
-                                 FROM table_history_movie
-                           INNER JOIN table_movies on table_movies.radarrId = table_history_movie.radarrId
-                                WHERE action  IN (""" + ','.join(map(str, query_actions)) + """) AND timestamp > ? AND 
-                                      score is not null""" + movies_monitored_only_query_string + """
-                             GROUP BY table_history_movie.video_path, table_history_movie.language""",
-                            (minimum_timestamp,)).fetchall()
-    db.close()
-    
-    episodes_to_upgrade = []
->>>>>>> d5c0061c
     if settings.general.getboolean('use_sonarr'):
         upgradable_episodes = TableHistory.select(
             TableHistory.video_path,
