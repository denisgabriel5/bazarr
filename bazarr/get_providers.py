# coding=utf-8
<<<<<<< HEAD

import sqlite3
import os
import collections

from subliminal_patch.extensions import provider_registry as provider_manager
from get_args import args


def load_providers():
    # Get providers list from subliminal
    providers_list = sorted(provider_manager.names())

    # Open database connection
    db = sqlite3.connect(os.path.join(args.config_dir, 'db', 'bazarr.db'), timeout=30)
    c = db.cursor()

    # Remove unsupported providers
    providers_in_db = c.execute('SELECT name FROM table_settings_providers').fetchall()
    for provider_in_db in providers_in_db:
        if provider_in_db[0] not in providers_list:
            c.execute('DELETE FROM table_settings_providers WHERE name = ?', (provider_in_db[0],))

    # Commit changes to database table
    db.commit()

    # Insert providers in database table
    for provider_name in providers_list:
        c.execute('''INSERT OR IGNORE INTO table_settings_providers(name) VALUES(?)''', (provider_name,))

    # Commit changes to database table
    db.commit()

    # Close database connection
    db.close()


def get_providers():
    db = sqlite3.connect(os.path.join(args.config_dir, 'db', 'bazarr.db'), timeout=30)
    c = db.cursor()
    enabled_providers = c.execute("SELECT * FROM table_settings_providers WHERE enabled = 1").fetchall()
    c.close()

=======
from config import settings


def get_providers():
>>>>>>> 305cc616
    providers_list = []
    if settings.general.enabled_providers:
        for provider in settings.general.enabled_providers.lower().split(','):
            providers_list.append(provider)
    else:
        providers_list = None

    return providers_list


def get_providers_auth():
<<<<<<< HEAD
    db = sqlite3.connect(os.path.join(args.config_dir, 'db', 'bazarr.db'), timeout=30)
    c = db.cursor()
    enabled_providers = c.execute(
        "SELECT * FROM table_settings_providers WHERE enabled = 1 AND username is not NULL AND password is not NULL").fetchall()
    c.close()

    providers_auth = collections.defaultdict(dict)
    if len(enabled_providers) > 0:
        for provider in enabled_providers:
            providers_auth[provider[0]] = {}
            providers_auth[provider[0]]['username'] = provider[2]
            providers_auth[provider[0]]['password'] = provider[3]
    else:
        providers_auth = None
=======
    providers_auth = {
    'addic7ed': {
        'username': settings.addic7ed.username,
        'password': settings.addic7ed.password,
    },
    'opensubtitles': {
        'username': settings.opensubtitles.username,
        'password': settings.opensubtitles.password,
    },
    'legendastv': {
        'username': settings.legendastv.username,
        'password': settings.legendastv.password,
    }}
>>>>>>> 305cc616

    return providers_auth<|MERGE_RESOLUTION|>--- conflicted
+++ resolved
@@ -1,54 +1,8 @@
 # coding=utf-8
-<<<<<<< HEAD
-
-import sqlite3
-import os
-import collections
-
-from subliminal_patch.extensions import provider_registry as provider_manager
-from get_args import args
-
-
-def load_providers():
-    # Get providers list from subliminal
-    providers_list = sorted(provider_manager.names())
-
-    # Open database connection
-    db = sqlite3.connect(os.path.join(args.config_dir, 'db', 'bazarr.db'), timeout=30)
-    c = db.cursor()
-
-    # Remove unsupported providers
-    providers_in_db = c.execute('SELECT name FROM table_settings_providers').fetchall()
-    for provider_in_db in providers_in_db:
-        if provider_in_db[0] not in providers_list:
-            c.execute('DELETE FROM table_settings_providers WHERE name = ?', (provider_in_db[0],))
-
-    # Commit changes to database table
-    db.commit()
-
-    # Insert providers in database table
-    for provider_name in providers_list:
-        c.execute('''INSERT OR IGNORE INTO table_settings_providers(name) VALUES(?)''', (provider_name,))
-
-    # Commit changes to database table
-    db.commit()
-
-    # Close database connection
-    db.close()
-
-
-def get_providers():
-    db = sqlite3.connect(os.path.join(args.config_dir, 'db', 'bazarr.db'), timeout=30)
-    c = db.cursor()
-    enabled_providers = c.execute("SELECT * FROM table_settings_providers WHERE enabled = 1").fetchall()
-    c.close()
-
-=======
 from config import settings
 
 
 def get_providers():
->>>>>>> 305cc616
     providers_list = []
     if settings.general.enabled_providers:
         for provider in settings.general.enabled_providers.lower().split(','):
@@ -60,22 +14,6 @@
 
 
 def get_providers_auth():
-<<<<<<< HEAD
-    db = sqlite3.connect(os.path.join(args.config_dir, 'db', 'bazarr.db'), timeout=30)
-    c = db.cursor()
-    enabled_providers = c.execute(
-        "SELECT * FROM table_settings_providers WHERE enabled = 1 AND username is not NULL AND password is not NULL").fetchall()
-    c.close()
-
-    providers_auth = collections.defaultdict(dict)
-    if len(enabled_providers) > 0:
-        for provider in enabled_providers:
-            providers_auth[provider[0]] = {}
-            providers_auth[provider[0]]['username'] = provider[2]
-            providers_auth[provider[0]]['password'] = provider[3]
-    else:
-        providers_auth = None
-=======
     providers_auth = {
     'addic7ed': {
         'username': settings.addic7ed.username,
@@ -89,6 +27,5 @@
         'username': settings.legendastv.username,
         'password': settings.legendastv.password,
     }}
->>>>>>> 305cc616
 
     return providers_auth