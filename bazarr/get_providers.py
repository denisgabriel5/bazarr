--- conflicted
+++ resolved
@@ -104,18 +104,8 @@
                 else:
                     logging.info("Using %s again after %s, (disabled because: %s)", provider, throttle_desc, reason)
                     del tp[provider]
-<<<<<<< HEAD
                     set_throttled_providers(str(tp))
         
-=======
-                    settings.general.throtteled_providers = str(tp)
-                    changed = True
-
-        if changed:
-            with open(os.path.join(args.config_dir, 'config', 'config.ini'), 'w+') as handle:
-                settings.write(handle)
-
->>>>>>> c605d6fa
         # if forced only is enabled: # fixme: Prepared for forced only implementation to remove providers with don't support forced only subtitles
         #     for provider in providers_list:
         #         if provider in PROVIDERS_FORCED_OFF:
@@ -270,16 +260,7 @@
                 if now >= until:
                     logging.info("Using %s again after %s, (disabled because: %s)", provider, throttle_desc, reason)
                     del tp[provider]
-<<<<<<< HEAD
                     set_throttled_providers(str(tp))
-=======
-                    settings.general.throtteled_providers = str(tp)
-                    changed = True
-
-        if changed:
-            with open(os.path.join(args.config_dir, 'config', 'config.ini'), 'w+') as handle:
-                settings.write(handle)
->>>>>>> c605d6fa
 
         event_stream(type='badges_providers')
 
