--- conflicted
+++ resolved
@@ -1,9 +1,6 @@
 # coding=utf-8
-<<<<<<< HEAD
-=======
 
 bazarr_version = '0.7.1'
->>>>>>> 48b8ffae
 
 import gc
 import sys
@@ -59,10 +56,6 @@
 gc.enable()
 update_notifier()
 
-<<<<<<< HEAD
-bazarr_version = '0.7.0.5'
-=======
->>>>>>> 48b8ffae
 os.environ["SZ_USER_AGENT"] = "Bazarr/1"
 
 configure_logging(settings.general.getboolean('debug') or args.debug)
