--- conflicted
+++ resolved
@@ -40,16 +40,10 @@
         'subfolder': 'current',
         'subfolder_custom': '',
         'update_restart': 'True',
-        'subfolder_custom': '',
         'upgrade_subs': 'True',
         'days_to_upgrade_subs': '7',
         'upgrade_manual': 'True',
-<<<<<<< HEAD
-        'subfolder_custom': '',
-        'update_restart': 'True'
-=======
         'anti_captcha_provider': 'None'
->>>>>>> c2a7c124
     },
     'auth': {
         'type': 'None',
