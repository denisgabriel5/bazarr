# coding=utf-8

from __future__ import absolute_import
from __future__ import print_function

import bazarr.libs
import subprocess as sp
import time
import os
import sys
<<<<<<< HEAD
=======
import platform
import re
import signal
>>>>>>> 9cf2cdb8

from bazarr.get_args import args


def check_python_version():
    python_version = (sys.version_info.major, sys.version_info.minor, sys.version_info.micro)
    python_version_str = '.'.join(map(str, python_version))
    minimum_python3_version = (3, 6, 0)
    minimum_python3_version_str = '.'.join(map(str, minimum_python3_version))

    if python_version >= minimum_python3_version:
        pass
    else:
        print("Python " + minimum_python3_version_str + " or greater required. Current version is " +
              python_version_str + ". Please upgrade Python.")
        os._exit(0)


check_python_version()

dir_name = os.path.dirname(__file__)


class ProcessRegistry:

    def register(self, process):
        pass

    def unregister(self, process):
        pass


class DaemonStatus(ProcessRegistry):

    def __init__(self):
        self.__should_stop = False
        self.__processes = set()

    def register(self, process):
        self.__processes.add(process)

    def unregister(self, process):
        self.__processes.remove(process)

    '''
    Waits all the provided processes for the specified amount of time in seconds.
    '''
    @staticmethod
    def __wait_for_processes(processes, timeout):
        reference_ts = time.time()
        elapsed = 0
        remaining_processes = list(processes)
        while elapsed < timeout and len(remaining_processes) > 0:
            remaining_time = timeout - elapsed
            for ep in list(remaining_processes):
                if ep.poll() is not None:
                    remaining_processes.remove(ep)
                else:
                    if remaining_time > 0:
                        if PY3:
                            try:
                                ep.wait(remaining_time)
                                remaining_processes.remove(ep)
                            except sp.TimeoutExpired:
                                pass
                        else:
                            '''
                            In python 2 there is no such thing as some mechanism to wait with a timeout.
                            '''
                            time.sleep(1)
                        elapsed = time.time() - reference_ts
                        remaining_time = timeout - elapsed
        return remaining_processes

    '''
    Sends to every single of the specified processes the given signal and (if live_processes is not None) append to it processes which are still alive.
    '''
    @staticmethod
    def __send_signal(processes, signal_no, live_processes=None):
        for ep in processes:
            if ep.poll() is None:
                if live_processes is not None:
                    live_processes.append(ep)
                try:
                    ep.send_signal(signal_no)
                except Exception as e:
                    print('Failed sending signal %s to process %s because of an unexpected error: %s' % (signal_no, ep.pid, e))
        return live_processes

    '''
    Flags this instance as should stop and terminates as smoothly as possible children processes.
    '''
    def stop(self):
        self.__should_stop = True
        live_processes = DaemonStatus.__send_signal(self.__processes, signal.SIGINT, list())
        live_processes = DaemonStatus.__wait_for_processes(live_processes, 120)
        DaemonStatus.__send_signal(live_processes, signal.SIGTERM)

    def should_stop(self):
        return self.__should_stop
    
    
def start_bazarr(process_registry=ProcessRegistry()):
    script = [sys.executable, "-u", os.path.normcase(os.path.join(dir_name, 'bazarr', 'main.py'))] + sys.argv[1:]
    
    ep = sp.Popen(script, stdout=sp.PIPE, stderr=sp.STDOUT, stdin=sp.PIPE)
    process_registry.register(ep)
    print("Bazarr starting...")
    try:
        while True:
            line = ep.stdout.readline()
            if line == '' or not line:
                # Process ended so let's unregister it
                process_registry.unregister(ep)
                break
            sys.stdout.buffer.write(line)
            sys.stdout.flush()
    except KeyboardInterrupt:
        pass


if __name__ == '__main__':
    restartfile = os.path.normcase(os.path.join(args.config_dir, 'bazarr.restart'))
    stopfile = os.path.normcase(os.path.join(args.config_dir, 'bazarr.stop'))
    
    try:
        os.remove(restartfile)
    except:
        pass
    
    try:
        os.remove(stopfile)
    except:
        pass
    
    
    def daemon(bazarr_runner = lambda: start_bazarr()):
        if os.path.exists(stopfile):
            try:
                os.remove(stopfile)
            except:
                print('Unable to delete stop file.')
            else:
                print('Bazarr exited.')
                os._exit(0)
        
        if os.path.exists(restartfile):
            try:
                os.remove(restartfile)
            except:
                print('Unable to delete restart file.')
            else:
                bazarr_runner()
    
    
    bazarr_runner = lambda: start_bazarr()
    
    should_stop = lambda: False
    
    if PY3:
        daemonStatus = DaemonStatus()
        
        def shutdown():
            # indicates that everything should stop
            daemonStatus.stop()
            # emulate a Ctrl C command on itself (bypasses the signal thing but, then, emulates the "Ctrl+C break")
            os.kill(os.getpid(), signal.SIGINT)

        signal.signal(signal.SIGTERM, lambda signal_no, frame: shutdown())
        
        should_stop = lambda: daemonStatus.should_stop()
        bazarr_runner = lambda: start_bazarr(daemonStatus)
    
    bazarr_runner()
    
    # Keep the script running forever until stop is requested through term or keyboard interrupt
    while not should_stop():
        daemon(bazarr_runner)
        time.sleep(1)<|MERGE_RESOLUTION|>--- conflicted
+++ resolved
@@ -8,12 +8,7 @@
 import time
 import os
 import sys
-<<<<<<< HEAD
-=======
-import platform
-import re
 import signal
->>>>>>> 9cf2cdb8
 
 from bazarr.get_args import args
 
@@ -114,8 +109,8 @@
 
     def should_stop(self):
         return self.__should_stop
-    
-    
+
+
 def start_bazarr(process_registry=ProcessRegistry()):
     script = [sys.executable, "-u", os.path.normcase(os.path.join(dir_name, 'bazarr', 'main.py'))] + sys.argv[1:]
     
@@ -172,10 +167,10 @@
     bazarr_runner = lambda: start_bazarr()
     
     should_stop = lambda: False
-    
+
     if PY3:
         daemonStatus = DaemonStatus()
-        
+
         def shutdown():
             # indicates that everything should stop
             daemonStatus.stop()
@@ -183,12 +178,12 @@
             os.kill(os.getpid(), signal.SIGINT)
 
         signal.signal(signal.SIGTERM, lambda signal_no, frame: shutdown())
-        
+
         should_stop = lambda: daemonStatus.should_stop()
         bazarr_runner = lambda: start_bazarr(daemonStatus)
-    
+
     bazarr_runner()
-    
+
     # Keep the script running forever until stop is requested through term or keyboard interrupt
     while not should_stop():
         daemon(bazarr_runner)
